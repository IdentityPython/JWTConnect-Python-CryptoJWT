import json
import logging
from typing import List
from typing import Optional

from requests import request

from .jwe.jwe import alg2keytype as jwe_alg2keytype
from .jws.utils import alg2keytype as jws_alg2keytype
from .key_bundle import KeyBundle
from .key_issuer import KeyIssuer
from .key_issuer import build_keyissuer
from .key_issuer import init_key_issuer
from .utils import deprecated_alias
from .utils import importer
from .utils import qualified_name

__author__ = 'Roland Hedberg'

logger = logging.getLogger(__name__)


class KeyIOError(Exception):
    pass


class UnknownKeyType(KeyIOError):
    pass


class UpdateFailed(KeyIOError):
    pass


class KeyJar(object):
    """ A keyjar contains a number of KeyBundles sorted by owner/issuer """

    def __init__(self, ca_certs=None, verify_ssl=True, keybundle_cls=KeyBundle,
                 remove_after=3600, httpc=None, httpc_params=None, storage_conf=None,
                 abstract_storage_cls=None):
        """
        KeyJar init function

        :param ca_certs: CA certificates, to be used for HTTPS
        :param verify_ssl: Attempting SSL certificate verification
        :param keybundle_cls: The KeyBundle class
        :param remove_after: How long keys marked as inactive will remain in the key Jar.
        :param httpc: A HTTP client to use. Default is Requests request.
        :param httpc_params: HTTP request parameters
        :param storage_conf: Storage configuration
        :param abstract_storage_cls: Storage class. The only demand on a storage class is that it
            should behave like a dictionary.
        :return: Keyjar instance
        """

        if storage_conf is None:
            self._issuers = {}
        else:
            if not abstract_storage_cls:
                raise ValueError('Missing storage class specification')
            self._issuers = abstract_storage_cls(storage_conf)

        self.storage_conf = storage_conf
        self.spec2key = {}
        self.ca_certs = ca_certs
        self.keybundle_cls = keybundle_cls
        self.remove_after = remove_after
        self.httpc = httpc or request
        self.httpc_params = httpc_params or {}
        # Now part of httpc_params
        # self.verify_ssl = verify_ssl
        if not self.httpc_params:  # backward compatibility
            self.httpc_params["verify"] = verify_ssl

    def _issuer_ids(self) -> List[str]:
        """
        Returns a list of issuer identifiers

        :return:
        """
        return list(self._issuers.keys())

    @deprecated_alias(issuer='issuer_id', owner='issuer_id')
    def _get_issuer(self, issuer_id: str) -> Optional[KeyIssuer]:
        """
        Return the KeyIssuer instance that has name == issuer_id

        :param issuer_id: The issuer identifiers
        :return: A KeyIssuer instance or None
        """

        return self._issuers.get(issuer_id)

    @deprecated_alias(issuer='issuer_id', owner='issuer_id')
    def _add_issuer(self, issuer_id) -> KeyIssuer:
        _issuer = KeyIssuer(ca_certs=self.ca_certs, name=issuer_id,
                            keybundle_cls=self.keybundle_cls,
                            remove_after=self.remove_after,
                            httpc=self.httpc, httpc_params=self.httpc_params)
        self._issuers[issuer_id] = _issuer
        return _issuer

    def items(self):
        """
        Get all owner ID's and their keys

        :return: list of 2-tuples (Owner ID., list of KeyBundles)
        """
        return self._issuers.items()

    def __repr__(self):
        issuers = self._issuer_ids()
        return '<KeyJar(issuers={})>'.format(issuers)

    @deprecated_alias(issuer='issuer_id', owner='issuer_id')
    def return_issuer(self, issuer_id):
        """
        Return a KeyIssuer instance with name == issuer_id.
        If none such was already initiated, create one.

        :param issuer_id: The issuer ID
        :return: A KeyIssuer instance
        """
<<<<<<< HEAD
        _iss = self._get_issuer(issuer_id)
        if _iss is None:
=======
        _issuer = self._get_issuer(issuer_id)
        if _issuer is None:
>>>>>>> 7b5d58bb
            return self._add_issuer(issuer_id)
        return _issuer

    @deprecated_alias(issuer='issuer_id', owner='issuer_id')
    def add_url(self, issuer_id: str, url: str, **kwargs) -> KeyBundle:
        """
        Add a set of keys by url. This method will create a
        :py:class:`oidcmsg.key_bundle.KeyBundle` instance with the
        url as source specification. If no file format is given it's assumed
        that what's on the other side is a JWKS.

        :param issuer_id: Who issued the keys
        :param url: Where can the key/-s be found
        :param kwargs: extra parameters for instantiating KeyBundle
        :return: A :py:class:`oidcmsg.oauth2.keybundle.KeyBundle` instance
        """

        issuer = self.return_issuer(issuer_id)
        kb = issuer.add_url(url, **kwargs)
        return kb

    @deprecated_alias(issuer='issuer_id', owner='issuer_id')
    def add_symmetric(self, issuer_id, key, usage=None):
        """
        Add a symmetric key. This is done by wrapping it in a key bundle
        cloak since KeyJar does not handle keys directly but only through
        key bundles.

        :param issuer_id: Owner of the key
        :param key: The key
        :param usage: What the key can be used for signing/signature
            verification (sig) and/or encryption/decryption (enc)
        """
        issuer = self.return_issuer(issuer_id)
        issuer.add_symmetric(key, usage=usage)

    @deprecated_alias(issuer='issuer_id', owner='issuer_id')
    def add_kb(self, issuer_id, kb):
        """
        Add a key bundle and bind it to an identifier

        :param issuer_id: Owner of the keys in the key bundle
        :param kb: A :py:class:`oidcmsg.key_bundle.KeyBundle` instance
        """
        issuer = self.return_issuer(issuer_id)
        issuer.add_kb(kb)
        self._issuers[issuer_id] = issuer

    @deprecated_alias(issuer='issuer_id', owner='issuer_id')
    def get(self, key_use, key_type="", issuer_id="", kid=None, **kwargs):
        """
        Get all keys that matches a set of search criteria

        :param key_use: A key useful for this usage (enc, dec, sig, ver)
        :param key_type: Type of key (rsa, ec, oct, ..)
        :param issuer_id: Who is the owner of the keys, "" == me (default)
        :param kid: A Key Identifier
        :return: A possibly empty list of keys
        """

        _issuer = None
        if issuer_id != "":
            _issuer = self._get_issuer(issuer_id)
            if _issuer is None:
                if issuer_id.endswith("/"):
                    _issuer = self._get_issuer(issuer_id[:-1])
                else:
                    _issuer = self._get_issuer(issuer_id + "/")
        else:
            _issuer = self._get_issuer(issuer_id)

        if _issuer is None:
            return []

        return _issuer.get(key_use=key_use, key_type=key_type, kid=kid, **kwargs)

    @deprecated_alias(issuer='issuer_id', owner='issuer_id')
    def get_signing_key(self, key_type="", issuer_id="", kid=None, **kwargs):
        """
        Shortcut to use for signing keys only.

        :param key_type: Type of key (rsa, ec, oct, ..)
        :param issuer_id: Who is the owner of the keys, "" == me (default)
        :param kid: A Key Identifier
        :param kwargs: Extra key word arguments
        :return: A possibly empty list of keys
        """
        return self.get("sig", key_type, issuer_id, kid, **kwargs)

    @deprecated_alias(issuer='issuer_id', owner='issuer_id')
    def get_verify_key(self, key_type="", issuer_id="", kid=None, **kwargs):
        return self.get("ver", key_type, issuer_id, kid, **kwargs)

    @deprecated_alias(issuer='issuer_id', owner='issuer_id')
    def get_encrypt_key(self, key_type="", issuer_id="", kid=None, **kwargs):
        return self.get("enc", key_type, issuer_id, kid, **kwargs)

    @deprecated_alias(issuer='issuer_id', owner='issuer_id')
    def get_decrypt_key(self, key_type="", issuer_id="", kid=None, **kwargs):
        return self.get("dec", key_type, issuer_id, kid, **kwargs)

    @deprecated_alias(issuer='issuer_id', owner='issuer_id')
    def keys_by_alg_and_usage(self, issuer_id, alg, usage):
        """
        Find all keys that can be used for a specific crypto algorithm and
        usage by key owner.

        :param issuer_id: Key owner
        :param alg: a crypto algorithm
        :param usage: What the key should be used for
        :return: A possibly empty list of keys
        """
        if usage in ["sig", "ver"]:
            ktype = jws_alg2keytype(alg)
        else:
            ktype = jwe_alg2keytype(alg)

        return self.get(usage, ktype, issuer_id)

    @deprecated_alias(issuer='issuer_id', owner='issuer_id')
    def get_issuer_keys(self, issuer_id):
        """
        Get all the keys that belong to an entity.

        :param issuer_id: The entity ID
        :return: A possibly empty list of keys
        """
        _issuer = self._get_issuer(issuer_id)
        if _issuer is None:
<<<<<<< HEAD
            raise KeyError(issuer_id)
        else:
            return _issuer.all_keys()
=======
            return []
        return _issuer.all_keys()
>>>>>>> 7b5d58bb

    @deprecated_alias(issuer='issuer_id', owner='issuer_id')
    def __contains__(self, issuer_id):
        _iss = self._get_issuer(issuer_id)
        if _iss is None:
            return False
        else:
            return True

    @deprecated_alias(issuer='issuer_id', owner='issuer_id')
    def __getitem__(self, issuer_id=''):
        """
        Get the KeyIssuer with the name == issuer_id

        :param issuer_id: The entity ID
        :return: A KeyIssuer instance
        """
        _issuer = self._get_issuer(issuer_id)
        if _issuer is None:
            raise KeyError(issuer_id)
        return _issuer

    @deprecated_alias(issuer='issuer_id', owner='issuer_id')
    def __setitem__(self, issuer_id, key_issuer):
        """
        Set a KeyIssuer with the name == issuer_id

        :param issuer_id: The entity ID
        :param key_issuer: KeyIssuer instance
        """
        self._issuers[issuer_id] = key_issuer

    def set(self, issuer_id, issuer):
        self[issuer_id] = issuer

    def owners(self):
        """
        Return a list of all the entities that has keys in this key jar.

        :return: A list of entity IDs
        """
        return list(self._issuers.keys())

    def match_owner(self, url):
        """
        Finds the first entity, with keys in the key jar, with an
        identifier that matches the given URL. The match is a leading
        substring match.

        :param url: A URL
        :return: An issue entity ID that exists in the Key jar
        """
        _iss = [i for i in self._issuers.keys() if i.startswith(url)]
        if _iss:
            return _iss[0]

        raise KeyError("No keys for '{}' in this keyjar".format(url))

    def __str__(self):
        _res = {}
        for _id, _issuer in self._issuers.items():
            _res[_id] = _issuer.key_summary()
        return json.dumps(_res)

    @deprecated_alias(issuer='issuer_id', owner='issuer_id')
    def load_keys(self, issuer_id, jwks_uri='', jwks=None, replace=False):
        """
        Fetch keys from another server

        :param jwks_uri: A URL pointing to a site that will return a JWKS
        :param jwks: A dictionary representation of a JWKS
        :param issuer_id: The provider URL
        :param replace: If all previously gathered keys from this provider
            should be replace.
        :return: Dictionary with usage as key and keys as values
        """

        logger.debug("Initiating key bundle for issuer: %s" % issuer_id)

        _issuer = self.return_issuer(issuer_id)
        if replace:
            _issuer.set([])

        if jwks_uri:
            _issuer.add_url(jwks_uri)
        elif jwks:
            # jwks should only be considered if no jwks_uri is present
            _keys = jwks['keys']
            _issuer.add_kb(self.keybundle_cls(_keys))

        self[issuer_id] = _issuer

    @deprecated_alias(issuer='issuer_id', owner='issuer_id')
    def find(self, source, issuer_id=None):
        """
        Find a key bundle based on the source of the keys

        :param source: A source url
        :param issuer_id: The issuer of keys
        :return: List of :py:class:`oidcmsg.key_bundle.KeyBundle` instances or None
        """
        if issuer_id is None:
            res = {}
            for _, _issuer in self._issuers.items():
                kbs = _issuer.find(source)
                if kbs:
                    res[_issuer.name] = kbs
        else:
            _issuer = self._get_issuer(issuer_id)
            if _issuer is None:
                return []
            else:
                res = _issuer.find(source)

        return res

    @deprecated_alias(issuer='issuer_id', owner='issuer_id')
    def export_jwks(self, private=False, issuer_id="", usage=None):
        """
        Produces a dictionary that later can be easily mapped into a
        JSON string representing a JWKS.

        :param private: Whether it should be the private keys or the public
        :param issuer_id: The entity ID.
        :return: A dictionary with one key: 'keys'
        """
        _issuer = self._get_issuer(issuer_id=issuer_id)
        if _issuer is None:
            return {"keys": []}

        keys = []
        for kb in _issuer:
            keys.extend([k.serialize(private) for k in kb.keys() if
                         k.inactive_since == 0 and (
                                 usage is None or (hasattr(k, 'use') and k.use == usage))])
        return {"keys": keys}

    @deprecated_alias(issuer='issuer_id', owner='issuer_id')
    def export_jwks_as_json(self, private=False, issuer_id=""):
        """
        Export a JWKS as a JSON document.

        :param private: Whether it should be the private keys or the public
        :param issuer_id: The entity ID.
        :return: A JSON representation of a JWKS
        """
        return json.dumps(self.export_jwks(private, issuer_id))

    @deprecated_alias(issuer='issuer_id', owner='issuer_id')
    def import_jwks(self, jwks, issuer_id):
        """
        Imports all the keys that are represented in a JWKS

        :param jwks: Dictionary representation of a JWKS
        :param issuer_id: Who 'owns' the JWKS
        """
        try:
            _keys = jwks["keys"]
        except KeyError:
            raise ValueError('Not a proper JWKS')

        if _keys:
            _issuer = self.return_issuer(issuer_id=issuer_id)
            _issuer.add(self.keybundle_cls(_keys, httpc=self.httpc,
                                           httpc_params=self.httpc_params))
            self[issuer_id] = _issuer

    @deprecated_alias(issuer='issuer_id', owner='issuer_id')
    def import_jwks_as_json(self, jwks, issuer_id):
        """
        Imports all the keys that are represented in a JWKS expressed as a
        JSON object

        :param jwks: JSON representation of a JWKS
        :param issuer_id: Who 'owns' the JWKS
        """
        return self.import_jwks(json.loads(jwks), issuer_id)

    @deprecated_alias(issuer='issuer_id', owner='issuer_id')
    def import_jwks_from_file(self, filename, issuer_id):
        with open(filename) as jwks_file:
            self.import_jwks_as_json(jwks_file.read(), issuer_id)

    def __eq__(self, other):
        if not isinstance(other, KeyJar):
            return False

        # The set of issuers MUST be the same
        if set(self.owners()) != set(other.owners()):
            return False

        # Keys per issuer must be the same
        for iss in self.owners():
            if self[iss] != other[iss]:
                return False

        return True

    def __delitem__(self, key):
        del self._issuers[key]

    def remove_outdated(self, when=0):
        """
        Goes through the complete list of issuers and for each of them removes
        outdated keys.
        Outdated keys are keys that has been marked as inactive at a time that
        is longer ago then some set number of seconds (when). If when=0 the
        the base time is set to now.
        The number of seconds are carried in the remove_after parameter in the
        key jar.

        :param when: To facilitate testing
        """
        for _id, _issuer in self._issuers.items():
            _before = len(_issuer)
            _issuer.remove_outdated(when)

    @deprecated_alias(issuer='issuer_id', owner='issuer_id')
    def _add_key(self, keys, issuer_id, use, key_type='', kid='',
                 no_kid_issuer=None, allow_missing_kid=False):

        _issuer = self._get_issuer(issuer_id)
        if _issuer is None:
            logger.error('Issuer "{}" not in keyjar'.format(issuer_id))
            return keys

        logger.debug('Key summary for {}: {}'.format(issuer_id, _issuer.key_summary()))

        if kid:
            for _key in _issuer.get(use, kid=kid, key_type=key_type):
                if _key and _key not in keys:
                    keys.append(_key)
            return keys
        else:
            try:
                _add_keys = _issuer.get(use, key_type=key_type)
            except KeyError:
                pass
            else:
                if len(_add_keys) == 0:
                    return keys
                elif len(_add_keys) == 1:
                    if _add_keys[0] not in keys:
                        keys.append(_add_keys[0])
                elif allow_missing_kid:
                    keys.extend(_add_keys)
                elif no_kid_issuer:
                    try:
                        allowed_kids = no_kid_issuer[issuer_id]
                    except KeyError:
                        return keys
                    else:
                        if allowed_kids:
                            keys.extend([k for k in _add_keys if k.kid in allowed_kids])
                        else:
                            keys.extend(_add_keys)
        return keys

    def get_jwt_decrypt_keys(self, jwt, **kwargs):
        """
        Get decryption keys from this keyjar based on information carried
        in a JWE. These keys should be usable to decrypt an encrypted JWT.

        :param jwt: A cryptojwt.jwt.JWT instance
        :param kwargs: Other key word arguments
        :return: list of usable keys
        """

        try:
            _key_type = jwe_alg2keytype(jwt.headers['alg'])
        except KeyError:
            _key_type = ''

        try:
            _kid = jwt.headers['kid']
        except KeyError:
            logger.info('Missing kid')
            _kid = ''

        keys = self.get(key_use='enc', issuer_id='', key_type=_key_type)

        try:
            _aud = kwargs['aud']
        except KeyError:
            _aud = ''

        if _aud:
            try:
                allow_missing_kid = kwargs['allow_missing_kid']
            except KeyError:
                allow_missing_kid = False

            try:
                nki = kwargs['no_kid_issuer']
            except KeyError:
                nki = {}

            keys = self._add_key(keys, _aud, 'enc', _key_type, _kid, nki,
                                 allow_missing_kid)

        # Only want the appropriate keys.
        keys = [k for k in keys if k.appropriate_for('decrypt')]
        return keys

    def get_jwt_verify_keys(self, jwt, **kwargs):
        """
        Get keys from this key jar based on information in a JWS. These keys
        should be usable to verify the signed JWT.

        :param jwt: A cryptojwt.jwt.JWT instance
        :param kwargs: Other key word arguments
        :return: list of usable keys
        """

        allow_missing_kid = kwargs.get('allow_missing_kid', False)

        _key_type = ''
        if jwt.headers.get('alg'):
            _key_type = jws_alg2keytype(jwt.headers['alg'])

        _kid = jwt.headers.get('kid', "")
        nki = kwargs.get('no_kid_issuer', {})

        _payload = jwt.payload()

        _iss = _payload.get('iss') or kwargs.get('iss') or ""

        if _iss:
            # First extend the key jar iff allowed
            if "jku" in jwt.headers and _iss:
                if not self.find(jwt.headers["jku"], _iss):
                    # This is really questionable
                    try:
                        if kwargs["trusting"]:
                            self.add_url(_iss, jwt.headers["jku"])
                    except KeyError:
                        pass

            keys = self._add_key([], _iss, 'sig', _key_type,
                                 _kid, nki, allow_missing_kid)

            if _key_type == 'oct':
                keys.extend(self.get(key_use='sig', issuer_id='',
                                     key_type=_key_type))
        else:  # No issuer, just use all keys I have
            keys = self.get(key_use='sig', issuer_id='', key_type=_key_type)

        # Only want the appropriate keys.
        keys = [k for k in keys if k.appropriate_for('verify')]
        return keys

    def copy(self):
        """
        Make deep copy of this key jar.

        :return: A :py:class:`oidcmsg.key_jar.KeyJar` instance
        """
        if self.storage_conf:
            _conf = self.storage_conf.get('KeyJar')
            if _conf:
                _label = self.storage_conf.get('label')
                if _label:
                    self.storage_conf['KeyJar']['label'] = '{}.copy'.format(_label)

        kj = KeyJar(storage_conf=self.storage_conf)
        for _id, _issuer in self._issuers.items():
            _issuer_copy = KeyIssuer()
            _issuer_copy.set([kb.copy() for kb in _issuer])
            kj[_id] = _issuer_copy

        kj.httpc_params = self.httpc_params
        kj.httpc = self.httpc
        return kj

    def __len__(self):
        return len(self._issuers)

    def dump(self, exclude=None):
        """
        Returns the key jar content as dictionary

        :return: A dictionary
        """

        info = {
            # 'storage_conf': self.storage_conf,
            'spec2key': self.spec2key,
            'ca_certs': self.ca_certs,
            'keybundle_cls': qualified_name(self.keybundle_cls),
            'remove_after': self.remove_after,
            'httpc_params': self.httpc_params}

        _issuers = {}
        for _id, _issuer in self._issuers.items():
            if exclude and _issuer.name in exclude:
                continue
            _issuers[_id] = _issuer.dump()
        info['issuers'] = _issuers

        return info

    def load(self, info):
        """

        :param info: A dictionary with the information
        :return:
        """
        # self.storage_conf = info['storage_conf']
        self.spec2key = info['spec2key']
        self.ca_certs = info['ca_certs']
        self.keybundle_cls = importer(info['keybundle_cls'])
        self.remove_after = info['remove_after']
        self.httpc_params = info['httpc_params']

        for _issuer_id, _issuer_desc in info['issuers'].items():
            self._issuers[_issuer_id] = KeyIssuer().load(_issuer_desc)
        return self

    @deprecated_alias(issuer='issuer_id', owner='issuer_id')
    def key_summary(self, issuer_id):
        _issuer = self._get_issuer(issuer_id)
        if _issuer is not None:
            return _issuer.key_summary()

        raise KeyError('Unknown Issuer ID: "{}"'.format(issuer_id))

    def update(self):
        """
        Go through the whole key jar, key issuer by key issuer and update them one
        by one.
        """
        ids = self._issuers.keys()
        for _id in ids:
            _issuer = self[_id]
            _issuer.update()
            self[_id] = _issuer

    @deprecated_alias(issuer='issuer_id', owner='issuer_id')
    def rotate_keys(self, key_conf, kid_template="", issuer_id=''):
        _issuer = self[issuer_id]
        _issuer.rotate_keys(key_conf=key_conf, kid_template=kid_template)
        self[issuer_id] = _issuer
        return self


# =============================================================================


def build_keyjar(key_conf, kid_template="", keyjar=None, issuer_id='', storage_conf=None):
    """
    Builds a :py:class:`oidcmsg.key_jar.KeyJar` instance or adds keys to
    an existing KeyJar based on a key specification.

    An example of such a specification::

        keys = [
            {"type": "RSA", "key": "cp_keys/key.pem", "use": ["enc", "sig"]},
            {"type": "EC", "crv": "P-256", "use": ["sig"], "kid": "ec.1"},
            {"type": "EC", "crv": "P-256", "use": ["enc"], "kid": "ec.2"}
            {"type": "oct", "bytes": 32, "use":["sig"]}
        ]

    Keys in this specification are:

    type
        The type of key. Presently only 'rsa', 'oct' and 'ec' supported.

    key
        A name of a file where a key can be found. Works with PEM encoded
        RSA and EC private keys.

    use
        What the key should be used for

    crv
        The elliptic curve that should be used. Only applies to elliptic curve
        keys :-)

    kid
        Key ID, can only be used with one usage type is specified. If there
        are more the one usage type specified 'kid' will just be ignored.

    :param key_conf: The key configuration
    :param kid_template: A template by which to build the key IDs. If no
        kid_template is given then the built-in function add_kid() will be used.
    :param keyjar: If an KeyJar instance the new keys are added to this key jar.
    :param issuer_id: The default owner of the keys in the key jar.
    :param storage_conf: Storage configuration
    :return: A KeyJar instance
    """

    _issuer = build_keyissuer(key_conf, kid_template, issuer_id=issuer_id)
    if _issuer is None:
        return None

    if keyjar is None:
        keyjar = KeyJar(storage_conf=storage_conf)

    keyjar[issuer_id] = _issuer

    return keyjar


@deprecated_alias(issuer='issuer_id', owner='issuer_id')
def init_key_jar(public_path='', private_path='', key_defs='', issuer_id='', read_only=True,
                 storage_conf=None, abstract_storage_cls=None):
    """
    A number of cases here:

    1. A private path is given

       a. The file exists and a JWKS is found there.
          From that JWKS a KeyJar instance is built.
       b.
          If the private path file doesn't exit the key definitions are
          used to build a KeyJar instance. A JWKS with the private keys are
          written to the file named in private_path.

       If a public path is also provided a JWKS with public keys are written
       to that file.

    2. A public path is given but no private path.

       a. If the public path file exists then the JWKS in that file is used to
          construct a KeyJar.
       b. If no such file exists then a KeyJar will be built
          based on the key_defs specification and a JWKS with the public keys
          will be written to the public path file.

    3. If neither a public path nor a private path is given then a KeyJar is
       built based on the key_defs specification and no JWKS will be written
       to file.

    In all cases a KeyJar instance is returned

    The keys stored in the KeyJar will be stored under the '' identifier.

    :param public_path: A file path to a file that contains a JWKS with public keys
    :param private_path: A file path to a file that contains a JWKS with private keys.
    :param key_defs: A definition of what keys should be created if they are not already available
    :param issuer_id: The owner of the keys
    :param read_only: This function should not attempt to write anything to a file system.
    :return: An instantiated :py:class;`oidcmsg.key_jar.KeyJar` instance
    """

    _issuer = init_key_issuer(public_path=public_path, private_path=private_path,
                              key_defs=key_defs, read_only=read_only)

    if _issuer is None:
        raise ValueError('Could not find any keys')

    keyjar = KeyJar(storage_conf=storage_conf, abstract_storage_cls=abstract_storage_cls)
    keyjar[issuer_id] = _issuer
    return keyjar


def rotate_keys(key_conf, keyjar, kid_template="", issuer_id=''):
    new_keys = build_keyissuer(key_conf, kid_template, issuer_id=issuer_id)
    _issuer = keyjar[issuer_id]
    _issuer.mark_all_keys_as_inactive()
    for kb in new_keys:
        _issuer.add_kb(kb)
    keyjar[issuer_id] = _issuer
    return keyjar<|MERGE_RESOLUTION|>--- conflicted
+++ resolved
@@ -121,13 +121,8 @@
         :param issuer_id: The issuer ID
         :return: A KeyIssuer instance
         """
-<<<<<<< HEAD
-        _iss = self._get_issuer(issuer_id)
-        if _iss is None:
-=======
         _issuer = self._get_issuer(issuer_id)
         if _issuer is None:
->>>>>>> 7b5d58bb
             return self._add_issuer(issuer_id)
         return _issuer
 
@@ -257,14 +252,8 @@
         """
         _issuer = self._get_issuer(issuer_id)
         if _issuer is None:
-<<<<<<< HEAD
-            raise KeyError(issuer_id)
-        else:
-            return _issuer.all_keys()
-=======
             return []
         return _issuer.all_keys()
->>>>>>> 7b5d58bb
 
     @deprecated_alias(issuer='issuer_id', owner='issuer_id')
     def __contains__(self, issuer_id):
