--- conflicted
+++ resolved
@@ -91,16 +91,6 @@
         enc_enc: str = "A128GCM",
         enc_alg: str = "RSA-OAEP-256",
         msg_cls: Optional[MutableMapping] = None,
-<<<<<<< HEAD
-        iss2msg_cls: Dict[str, str] = None,
-        skew: int = 15,
-        allowed_sign_algs: List[str] = None,
-        allowed_enc_algs: List[str] = None,
-        allowed_enc_encs: List[str] = None,
-        allowed_max_lifetime: int = None,
-        zip: str = "",
-        typ2msg_cls: Dict = None,
-=======
         iss2msg_cls: Optional[Dict[str, str]] = None,
         skew: Optional[int] = 15,
         allowed_sign_algs: Optional[List[str]] = None,
@@ -109,7 +99,6 @@
         allowed_max_lifetime: Optional[int] = None,
         zip: Optional[str] = "",
         typ2msg_cls: Optional[Dict] = None,
->>>>>>> 06c4cda2
     ):
         self.key_jar = key_jar  # KeyJar instance
         self.iss = iss  # My identifier
@@ -234,11 +223,7 @@
         recv: Optional[str] = "",
         aud: Optional[str] = None,
         iat: Optional[int] = None,
-<<<<<<< HEAD
-        jws_headers: Dict[str, str] = None,
-=======
         jws_headers: Optional[Dict[str, str]] = None,
->>>>>>> 06c4cda2
         **kwargs
     ) -> str:
         """
