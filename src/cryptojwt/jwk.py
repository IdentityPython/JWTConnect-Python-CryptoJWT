--- conflicted
+++ resolved
@@ -64,6 +64,7 @@
     'SHA-384': sha384_digest,
     'SHA-512': sha512_digest
 }
+
 
 # =============================================================================
 
@@ -442,10 +443,6 @@
         return True
 
     def __eq__(self, other):
-<<<<<<< HEAD
-        if self.__class__ != other.__class__:
-            return False
-=======
         """
         Compare 2 Key instances to find out if they represent the same key
 
@@ -455,9 +452,6 @@
         try:
             if self.__class__ != other.__class__:
                 return False
-
-            assert set(self.__dict__.keys()) == set(other.__dict__.keys())
->>>>>>> 92e94805
 
         if set(self.__dict__.keys()) != set(other.__dict__.keys()):
             return False
@@ -742,6 +736,7 @@
 
         self._serialize(key)
         self.key = key
+        self._split()
         return self
 
     def load(self, filename):
@@ -923,6 +918,7 @@
         self._serialize(self.key)
 
         res.update({
+            #"crv": SEC2NIST[self.crv.name],
             "crv": self.crv,
             "x": self.x,
             "y": self.y
