--- conflicted
+++ resolved
@@ -5,30 +5,22 @@
 from cryptography.hazmat.primitives import serialization
 from cryptography.hazmat.primitives.asymmetric import rsa
 
-<<<<<<< HEAD
-from ..exception import DeSerializationNotPossible
-from ..exception import JWKESTException
-from ..exception import SerializationNotPossible
-from ..exception import UnsupportedKeyType
-from ..utils import as_unicode
-from ..utils import deser
-from ..utils import long_to_base64
-=======
 from ..exception import (
     DeSerializationNotPossible,
     JWKESTException,
     SerializationNotPossible,
     UnsupportedKeyType,
 )
-from ..utils import as_unicode, b64e, deser, long_to_base64
->>>>>>> a243611c
+from ..utils import as_unicode, deser, long_to_base64
 from . import JWK
 from .asym import AsymmetricKey
-from .x509 import der_cert
-from .x509 import import_private_key_from_pem_file
-from .x509 import import_public_key_from_pem_data
-from .x509 import import_public_key_from_pem_file
-from .x509 import x5t_calculation
+from .x509 import (
+    der_cert,
+    import_private_key_from_pem_file,
+    import_public_key_from_pem_data,
+    import_public_key_from_pem_file,
+    x5t_calculation,
+)
 
 logger = logging.getLogger(__name__)
 
