"""JSON Web Token"""

import logging
from importlib.metadata import version

from cryptojwt.jwe.jwe import JWE
from cryptojwt.jwk import JWK
from cryptojwt.jws.jws import JWS
from cryptojwt.jwt import JWT
from cryptojwt.key_bundle import KeyBundle
from cryptojwt.key_jar import KeyJar

from .exception import BadSyntax
from .utils import as_unicode
from .utils import b64d
from .utils import b64encode_item
from .utils import split_token

<<<<<<< HEAD
__version__ = pkg_resources.get_distribution("cryptojwt").version
=======
try:
    from builtins import hex
    from builtins import str
    from builtins import zip
except ImportError:
    pass

__version__ = version("cryptojwt")
>>>>>>> 8765de71

__all__ = [
    "JWE",
    "JWE",
    "JWK",
    "JWS",
    "JWT",
    "KeyBundle",
    "KeyJar",
    "BadSyntax",
    "as_unicode",
    "b64d",
    "b64encode_item",
    "split_token",
]

logger = logging.getLogger(__name__)

JWT_TYPES = ("JWT", "application/jws", "JWS", "JWE")

JWT_CLAIMS = {
    "iss": str,
    "sub": str,
    "aud": str,
    "exp": int,
    "nbf": int,
    "iat": int,
    "jti": str,
    "typ": str,
}

JWT_HEADERS = ["typ", "cty"]<|MERGE_RESOLUTION|>--- conflicted
+++ resolved
@@ -16,18 +16,7 @@
 from .utils import b64encode_item
 from .utils import split_token
 
-<<<<<<< HEAD
-__version__ = pkg_resources.get_distribution("cryptojwt").version
-=======
-try:
-    from builtins import hex
-    from builtins import str
-    from builtins import zip
-except ImportError:
-    pass
-
 __version__ = version("cryptojwt")
->>>>>>> 8765de71
 
 __all__ = [
     "JWE",
