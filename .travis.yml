sudo: false
language: python
python:
<<<<<<< HEAD
- 3.6
- 3.7
- 3.8
- 3.9-dev
- pypy3
=======
  - 3.6
  - 3.7
  - 3.8
>>>>>>> fdc837db
addons:
  apt:
    packages:
    - 
install:
  - pip install codecov
  - pip install tox
  - pip install tox-travis
  - pip install isort
  - pip install black
script:
  - isort --check --recursive src tests
  - black --check src tests
  - codecov --version
  - tox
after_success:
  - codecov
notifications:
  email: true
deploy:
  provider: pypi
  on:
    tags: true
  distributions: bdist_wheel
  skip_existing: true
  username: __token__
  password:
    secure: sCvQSnLW2R9i01dTvG1JyZ+lU99jXjEmPeniSTB8SAZMlfIbuo8I5kjkKxxaa4uTOU3mZiWDG/wq/liUuUzxjXYLA47gwVqU6QrkgIh0/QqGIN1+GYtHqZZETueGClSS8drCgYchpknNTA+30JL/kpt4fjq5hSUFII5BuybVYbh5WVnmwjhZOnZdKxVuQrrfzNVe14wr/TY7VvtL7W5bSCigxYh4oSUiFB6WkFyPZFetqYRO5eCTRt4Tn/hT3Y5Aiz033hMFhrjB4XxuWK7P1f6WVVGRMfAwa4XuC3w0oPSp/9I0cMBtLkExs+tdq25lgmJOcdzVwo3QHPs4pn6AjHKPyoTr/jiuysKnSZCwgcMPFpORgrOWQh/qFxHqNFI0QzNasZXhEBDJaaR2pN/GLjW97NiuaCFuZ/me0SWtpdhPuJpjgx9xxwymRRC4aBu6aPrzoxFGABp4Bkica7KsBmWgQ0ZFMPO6bXB6bU5w8a+wlOY/6I8b06/cIOIyMh8Tas7UwO2/e0L65qhAkR3u1evmagex94w9UameP+518yYik0L5uwrn7vPeRNpH1UEctd3RG73HlEdu8wMCo0pPrvFqsQGtIiPTLPx99453z8Z/raWwAa1Zpn2c8mSm9YIOQZ20rsiFy1vfwAm2b7/dfm005hUirmfwtiG7Oq8iLdg=<|MERGE_RESOLUTION|>--- conflicted
+++ resolved
@@ -1,17 +1,11 @@
 sudo: false
 language: python
 python:
-<<<<<<< HEAD
-- 3.6
-- 3.7
-- 3.8
-- 3.9-dev
 - pypy3
-=======
   - 3.6
   - 3.7
   - 3.8
->>>>>>> fdc837db
+  - 3.9-dev
 addons:
   apt:
     packages:
