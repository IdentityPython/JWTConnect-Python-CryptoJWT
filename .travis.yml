--- conflicted
+++ resolved
@@ -12,15 +12,8 @@
       -
 install:
   - pip install codecov
-<<<<<<< HEAD
-  - pip install tox
-  - pip install tox-travis
-  - pip install "isort>=5.0.2"
-  - pip install black
-=======
   - pip install tox tox-travis
   - pip install isort black
->>>>>>> a243611c
 script:
   - isort --check src tests
   - black --check src tests
