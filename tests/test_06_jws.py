--- conflicted
+++ resolved
@@ -800,7 +800,6 @@
     assert set(_jwt.jwt.headers.keys()) == {'alg', 'foo'}
 
 
-<<<<<<< HEAD
 def test_mismatch_alg_and_key():
     pkey = import_private_rsa_key_from_file(full_path("./size2048.key"))
     payload = "Please take a moment to register today"
@@ -808,7 +807,8 @@
     _jws = JWS(payload, alg='ES256')
     with pytest.raises(NoSuitableSigningKeys):
         _jws.sign_compact(keys)
-=======
+
+
 def test_extra_headers_3():
     pkey = import_private_rsa_key_from_file(full_path("./size2048.key"))
     payload = "Please take a moment to register today"
@@ -817,5 +817,4 @@
     _jws.set_header_claim('foo', 'bar')
     sjwt = _jws.sign_compact(keys, abc=123)
     _jwt = factory(sjwt)
-    assert set(_jwt.jwt.headers.keys()) == {'alg', 'foo', 'abc'}
->>>>>>> 6ffa5871
+    assert set(_jwt.jwt.headers.keys()) == {'alg', 'foo', 'abc'}